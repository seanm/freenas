--- conflicted
+++ resolved
@@ -35,14 +35,11 @@
 clean:
 	${ENV_SETUP} build/build_cleanup.py
 	rm -rf ${NANO_LABEL}-${VERSION}-* release.build.log
-<<<<<<< HEAD
-=======
 .if defined(USE_NEW_LAYOUT)
 	rm -rf ../obj
 .else
 	rm -rf FreeBSD nas_source
 .endif
->>>>>>> e9a6aaaa
 
 clean-packages:
 .if defined(USE_NEW_LAYOUT)
